--- conflicted
+++ resolved
@@ -42,13 +42,8 @@
             let state = self.state.clone();
             let counter = self.counter;
             tokio::spawn(async move {
-<<<<<<< HEAD
                 if let Some((sender, download, latency, instant)) =
-                    state.measure_download_bandwidth(id, instant, size)
-=======
-                if let Some((sender, download_speed, download_latency, instant)) =
                     state.measure_download_bandwidth(id, instant, size, counter)
->>>>>>> 077cf5a6
                 {
                     let next_size = match counter {
                         0 => 20_000_000,
